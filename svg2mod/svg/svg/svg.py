# SVG parser in Python

# Copyright (C) 2013 -- CJlano < cjlano @ free.fr >

# This program is free software; you can redistribute it and/or modify
# it under the terms of the GNU General Public License as published by
# the Free Software Foundation; either version 2 of the License, or
# (at your option) any later version.
#
# This program is distributed in the hope that it will be useful,
# but WITHOUT ANY WARRANTY; without even the implied warranty of
# MERCHANTABILITY or FITNESS FOR A PARTICULAR PURPOSE.  See the
# GNU General Public License for more details.
#
# You should have received a copy of the GNU General Public License along
# with this program; if not, write to the Free Software Foundation, Inc.,
# 51 Franklin Street, Fifth Floor, Boston, MA 02110-1301 USA.

from __future__ import absolute_import
import traceback
import sys
import os
import copy
import re
import xml.etree.ElementTree as etree
import itertools
import operator
import json
import logging
from .geometry import *


svg_ns = '{http://www.w3.org/2000/svg}'

# Regex commonly used
number_re = r'[-+]?(?:\d+(?:\.\d*)?|\.\d+)(?:[eE][-+]?\d+)?'
unit_re = r'em|ex|px|in|cm|mm|pt|pc|%'

# Unit converter
unit_convert = {
        None: 1,           # Default unit (same as pixel)
        'px': 1,           # px: pixel. Default SVG unit
        'em': 10,          # 1 em = 10 px FIXME
        'ex': 5,           # 1 ex =  5 px FIXME
        'in': 96,          # 1 in = 96 px
        'cm': 96 / 2.54,   # 1 cm = 1/2.54 in
        'mm': 96 / 25.4,   # 1 mm = 1/25.4 in
        'pt': 96 / 72.0,   # 1 pt = 1/72 in
        'pc': 96 / 6.0,    # 1 pc = 1/6 in
        '%' :  1 / 100.0   # 1 percent
        }

class Transformable:
    '''Abstract class for objects that can be geometrically drawn & transformed'''
    def __init__(self, elt=None):
        # a 'Transformable' is represented as a list of Transformable items
        self.items = []
        self.id = hex(id(self))
        # Unit transformation matrix on init
        self.matrix = Matrix()
        self.rotation = 0
        self.viewport = Point(800, 600) # default viewport is 800x600
        if elt is not None:
            self.id = elt.get('id', self.id)
            # Parse transform attibute to update self.matrix
            self.getTransformations(elt)

    def bbox(self):
        '''Bounding box'''
        bboxes = [x.bbox() for x in self.items]
        if len( bboxes ) < 1:
            return (Point(0, 0), Point(0, 0))
        xmin = min([b[0].x for b in bboxes])
        xmax = max([b[1].x for b in bboxes])
        ymin = min([b[0].y for b in bboxes])
        ymax = max([b[1].y for b in bboxes])

        return (Point(xmin,ymin), Point(xmax,ymax))

    # Parse transform field
    def getTransformations(self, elt):
        t = elt.get('transform')
        if t is None: return

        svg_transforms = [
                'matrix', 'translate', 'scale', 'rotate', 'skewX', 'skewY']

        # match any SVG transformation with its parameter (until final parenthese)
        # [^)]*    == anything but a closing parenthese
        # '|'.join == OR-list of SVG transformations
        transforms = re.findall(
                '|'.join([x + '[^)]*\)' for x in svg_transforms]), t)

        for t in transforms:
            op, arg = t.split('(')
            op = op.strip()
            # Keep only numbers
            arg = [float(x) for x in re.findall(number_re, arg)]
            logging.debug('transform: ' + op + ' '+ str(arg))

            if op == 'matrix':
                self.matrix *= Matrix(arg)

            if op == 'translate':
                tx = arg[0]
                if len(arg) == 1: ty = 0
                else: ty = arg[1]
                self.matrix *= Matrix([1, 0, 0, 1, tx, ty])

            if op == 'scale':
                sx = arg[0]
                if len(arg) == 1: sy = sx
                else: sy = arg[1]
                self.matrix *= Matrix([sx, 0, 0, sy, 0, 0])

            if op == 'rotate':
                self.rotation += arg[0]
                cosa = math.cos(math.radians(arg[0]))
                sina = math.sin(math.radians(arg[0]))
                if len(arg) != 1:
                    tx, ty = arg[1:3]
                    self.matrix *= Matrix([1, 0, 0, 1, tx, ty])
                self.matrix *= Matrix([cosa, sina, -sina, cosa, 0, 0])
                if len(arg) != 1:
                    self.matrix *= Matrix([1, 0, 0, 1, -tx, -ty])

            if op == 'skewX':
                tana = math.tan(math.radians(arg[0]))
                self.matrix *= Matrix([1, 0, tana, 1, 0, 0])

            if op == 'skewY':
                tana = math.tan(math.radians(arg[0]))
                self.matrix *= Matrix([1, tana, 0, 1, 0, 0])

    def transform(self, matrix=None):
        if matrix is None:
            matrix = self.matrix
        else:
            matrix *= self.matrix
        #print( "do transform: {}: {}".format( self.__class__.__name__, matrix ) )
        #print( "do transform: {}: {}".format( self, matrix ) )
        #traceback.print_stack()
        for x in self.items:
            x.transform(matrix)

    def length(self, v, mode='xy'):
        # Handle empty (non-existing) length element
        if v is None:
            return 0

        # Get length value
        m = re.search(number_re, v)
        if m: value = m.group(0)
        else: raise TypeError(v + 'is not a valid length')

        # Get length unit
        m = re.search(unit_re, v)
        if m: unit = m.group(0)
        else: unit = None

        if unit == '%':
            if mode == 'x':
                return float(value) * unit_convert[unit] * self.viewport.x
            if mode == 'y':
                return float(value) * unit_convert[unit] * self.viewport.y
            if mode == 'xy':
                return float(value) * unit_convert[unit] * self.viewport.x # FIXME

        return float(value) * unit_convert[unit]

    def xlength(self, x):
        return self.length(x, 'x')
    def ylength(self, y):
        return self.length(y, 'y')

    def flatten(self):
        '''Flatten the SVG objects nested list into a flat (1-D) list,
        removing Groups'''
        # http://rightfootin.blogspot.fr/2006/09/more-on-python-flatten.html
        # Assigning a slice a[i:i+1] with a list actually replaces the a[i]
        # element with the content of the assigned list
        i = 0
        flat = copy.deepcopy(self.items)
        while i < len(flat):
            while isinstance(flat[i], Group):
                flat[i:i+1] = flat[i].items
            i += 1
        return flat

    def scale(self, ratio):
        for x in self.items:
            x.scale(ratio)
        return self

    def translate(self, offset):
        for x in self.items:
            x.translate(offset)
        return self

    def rotate(self, angle):
        for x in self.items:
            x.rotate(angle)
        return self

class Svg(Transformable):
    '''SVG class: use parse to parse a file'''
    # class Svg handles the <svg> tag
    # tag = 'svg'

<<<<<<< HEAD
    def __init__(self, filename=None):
        viewport_scale = 1
        Transformable.__init__(self)
=======
    def __init__(self, filename=None, verbose=True):
        self.viewport_scale = 1
        Transformable.__init__(self, verbose=verbose)
>>>>>>> 07e4ad98
        if filename:
            self.parse(filename)

    def parse(self, filename):
        self.filename = filename
        tree = etree.parse(filename)
        self.root = tree.getroot()
        if self.root.tag != svg_ns + 'svg':
            raise TypeError('file %s does not seem to be a valid SVG file', filename)

        # Create a top Group to group all other items (useful for viewBox elt)
        top_group = Group()
        self.items.append(top_group)

        # SVG dimension
        width = self.xlength(self.root.get('width'))
        height = self.ylength(self.root.get('height'))

        # update viewport
        top_group.viewport = Point(width, height)

        # viewBox
        if self.root.get('viewBox') is not None:
            viewBox = re.findall(number_re, self.root.get('viewBox'))

            # If the document somehow doesn't have dimentions get if from viewBox
            if self.root.get('width') is None or self.root.get('height') is None:
                width = float(viewBox[2])
                height = float(viewBox[3])
                logging.warning("Unable to find width of height properties. Falling back to viewBox.")

            sx = width / float(viewBox[2])
            sy = height / float(viewBox[3])
            tx = -float(viewBox[0])
            ty = -float(viewBox[1])
            self.viewport_scale = round(float(viewBox[2])/width, 6)
            top_group.matrix = Matrix([sx, 0, 0, sy, tx, ty])
        if ( self.root.get("width") is None or self.root.get("height") is None ) \
                and self.root.get("viewBox") is None:
            logging.critical("Fatal Error: Unable to find SVG dimensions. Exiting.")
            sys.exit(-1)

        # Parse XML elements hierarchically with groups <g>
        top_group.append(self.root)

        self.transform()

    def title(self):
        t = self.root.find(svg_ns + 'title')
        if t is not None:
            return t
        else:
            return os.path.splitext(os.path.basename(self.filename))[0]

    def json(self):
        return self.items


class Group(Transformable):
    '''Handle svg <g> elements'''
    # class Group handles the <g> tag
    tag = 'g'

    def __init__(self, elt=None):
        Transformable.__init__(self, elt)

        self.name = ""
        self.hidden = False
        if elt is not None:
            for id, value in elt.attrib.items():

                id = self.parse_name( id )
                if id[ "name" ] == "label":
                    self.name = value
                if id[ "name" ] == "style":
                    if re.search( "display\s*:\s*none", value ):
                        self.hidden = True

    @staticmethod
    def parse_name( tag ):
        m = re.match( r'({(.+)})?(.+)', tag )
        return {
            'namespace' : m.group( 2 ),
            'name' : m.group( 3 ),
        }

    def append(self, element):
        for elt in element:
            elt_class = svgClass.get(elt.tag, None)
            if elt_class is None:
                logging.warning('No handler for element %s' % elt.tag)
                continue
            # instanciate elt associated class (e.g. <path>: item = Path(elt)
            item = elt_class(elt)
            # Apply group matrix to the newly created object
            # Actually, this is effectively done in Svg.__init__() through call to
            # self.transform(), so doing it here will result in the transformations
            # being applied twice.
            #item.matrix = self.matrix * item.matrix
            item.viewport = self.viewport

            self.items.append(item)
            # Recursively append if elt is a <g> (group)
            if elt.tag == svg_ns + 'g':
                item.append(elt)

    def __repr__(self):
        return '<Group ' + self.id + " ({})".format( self.name ) + '>: ' + repr(self.items)

    def json(self):
        return {'Group ' + self.id + " ({})".format( self.name ) : self.items}

class Matrix:
    ''' SVG transformation matrix and its operations
    a SVG matrix is represented as a list of 6 values [a, b, c, d, e, f]
    (named vect hereafter) which represent the 3x3 matrix
    ((a, c, e)
     (b, d, f)
     (0, 0, 1))
    see http://www.w3.org/TR/SVG/coords.html#EstablishingANewUserSpace '''

    def __init__(self, vect=[1, 0, 0, 1, 0, 0]):
        # Unit transformation vect by default
        if len(vect) != 6:
            raise ValueError("Bad vect size %d" % len(vect))
        self.vect = list(vect)

    def __mul__(self, other):
        '''Matrix multiplication'''
        if isinstance(other, Matrix):
            a = self.vect[0] * other.vect[0] + self.vect[2] * other.vect[1]
            b = self.vect[1] * other.vect[0] + self.vect[3] * other.vect[1]
            c = self.vect[0] * other.vect[2] + self.vect[2] * other.vect[3]
            d = self.vect[1] * other.vect[2] + self.vect[3] * other.vect[3]
            e = self.vect[0] * other.vect[4] + self.vect[2] * other.vect[5] \
                    + self.vect[4]
            f = self.vect[1] * other.vect[4] + self.vect[3] * other.vect[5] \
                    + self.vect[5]
            return Matrix([a, b, c, d, e, f])

        elif isinstance(other, Point):
            x = other.x * self.vect[0] + other.y * self.vect[2] + self.vect[4]
            y = other.x * self.vect[1] + other.y * self.vect[3] + self.vect[5]
            return Point(x,y)

        else:
            return NotImplemented

    def __str__(self):
        return str(self.vect)

    def xlength(self, x):
        return x * self.vect[0]
    def ylength(self, y):
        return y * self.vect[3]


COMMANDS = 'MmZzLlHhVvCcSsQqTtAa'

class Path(Transformable):
    '''SVG <path>'''
    # class Path handles the <path> tag
    tag = 'path'

    def __init__(self, elt=None):
        Transformable.__init__(self, elt)
        if elt is not None:
            self.style = elt.get('style')
            self.parse(elt.get('d'))

    def parse(self, pathstr):
        """Parse path string and build elements list"""

        pathlst = re.findall(number_re + r"|\ *[%s]\ *" % COMMANDS, pathstr)

        pathlst.reverse()

        command = None
        current_pt = Point(0,0)
        start_pt = None

        while pathlst:
            if pathlst[-1].strip() in COMMANDS:
                last_command = command
                command = pathlst.pop().strip()
                absolute = (command == command.upper())
                command = command.upper()
            else:
                if command is None:
                    raise ValueError("No command found at %d" % len(pathlst))

            if command == 'M':
            # MoveTo
                x = pathlst.pop()
                y = pathlst.pop()
                pt = Point(x, y)
                if absolute:
                    current_pt = pt
                else:
                    current_pt += pt
                start_pt = current_pt

                self.items.append(MoveTo(current_pt))

                # MoveTo with multiple coordinates means LineTo
                command = 'L'

            elif command == 'Z':
            # Close Path
                l = Segment(current_pt, start_pt)
                self.items.append(l)
                current_pt = start_pt

            elif command in 'LHV':
            # LineTo, Horizontal & Vertical line
                # extra coord for H,V
                if absolute:
                    x,y = current_pt.coord()
                else:
                    x,y = (0,0)

                if command in 'LH':
                    x = pathlst.pop()
                if command in 'LV':
                    y = pathlst.pop()

                pt = Point(x, y)
                if not absolute:
                    pt += current_pt

                self.items.append(Segment(current_pt, pt))
                current_pt = pt

            elif command in 'CQ':
                dimension = {'Q':3, 'C':4}
                bezier_pts = []
                bezier_pts.append(current_pt)
                for i in range(1,dimension[command]):
                    x = pathlst.pop()
                    y = pathlst.pop()
                    pt = Point(x, y)
                    if not absolute:
                        pt += current_pt
                    bezier_pts.append(pt)

                self.items.append(Bezier(bezier_pts))
                current_pt = pt

            elif command in 'TS':
                # number of points to read
                nbpts = {'T':1, 'S':2}
                # the control point, from previous Bezier to mirror
                ctrlpt = {'T':1, 'S':2}
                # last command control
                last = {'T': 'QT', 'S':'CS'}

                bezier_pts = []
                bezier_pts.append(current_pt)

                if last_command in last[command]:
                    pt0 = self.items[-1].control_point(ctrlpt[command])
                else:
                    pt0 = current_pt
                pt1 = current_pt
                # Symetrical of pt1 against pt0
                bezier_pts.append(pt1 + pt1 - pt0)

                for i in range(0,nbpts[command]):
                    x = pathlst.pop()
                    y = pathlst.pop()
                    pt = Point(x, y)
                    if not absolute:
                        pt += current_pt
                    bezier_pts.append(pt)

                self.items.append(Bezier(bezier_pts))
                current_pt = pt

            elif command == 'A':
                rx = pathlst.pop()
                ry = pathlst.pop()
                xrot = pathlst.pop()
                # Arc flags are not necesarily sepatated numbers
                flags = pathlst.pop().strip()
                large_arc_flag = flags[0]
                if large_arc_flag not in '01':
                    logging.error("Arc parsing failure")
                    break

                if len(flags) > 1:  flags = flags[1:].strip()
                else:               flags = pathlst.pop().strip()
                sweep_flag = flags[0]
                if sweep_flag not in '01':
                    logging.error("Arc parsing failure")
                    break

                if len(flags) > 1:  x = flags[1:]
                else:               x = pathlst.pop()
                y = pathlst.pop()
                # TODO
                logging.warning("Unsupported ARC: , ".join([rx, ry, xrot, large_arc_flag, sweep_flag, x, y]))
#                self.items.append(
#                    Arc(rx, ry, xrot, large_arc_flag, sweep_flag, Point(x, y)))

            else:
                pathlst.pop()

    def __str__(self):
        return '\n'.join(str(x) for x in self.items)

    def __repr__(self):
        return '<Path ' + self.id + '>'

    def segments(self, precision=0):
        '''Return a list of segments, each segment is ended by a MoveTo.
           A segment is a list of Points'''
        ret = []
        # group items separated by MoveTo
        for moveTo, group in itertools.groupby(self.items,
                lambda x: isinstance(x, MoveTo)):
            # Use only non MoveTo item
            if not moveTo:
                # Generate segments for each relevant item
                seg = [x.segments(precision) for x in group]
                # Merge all segments into one
                ret.append(list(itertools.chain.from_iterable(seg)))

        return ret

    def simplify(self, precision):
        '''Simplify segment with precision:
           Remove any point which are ~aligned'''
        ret = []
        for seg in self.segments(precision):
            ret.append(simplify_segment(seg, precision))

        return ret

class Ellipse(Transformable):
    '''SVG <ellipse>'''
    # class Ellipse handles the <ellipse> tag
    tag = 'ellipse'

    def __init__(self, elt=None):
        Transformable.__init__(self, elt)
        if elt is not None:
            self.center = Point(self.xlength(elt.get('cx')),
                                self.ylength(elt.get('cy')))
            self.rx = self.length(elt.get('rx'))
            self.ry = self.length(elt.get('ry'))
            self.style = elt.get('style')

    def __repr__(self):
        return '<Ellipse ' + self.id + '>'

    def bbox(self):
        '''Bounding box'''
        pmin = self.center - Point(self.rx, self.ry)
        pmax = self.center + Point(self.rx, self.ry)
        return (pmin, pmax)

    def transform(self, matrix=None):
        if matrix is None:
            matrix = self.matrix
        else:
            matrix = self.matrix * matrix
        self.center = matrix * self.center
        self.rx = matrix.xlength(self.rx)
        self.ry = matrix.ylength(self.ry)

    def scale(self, ratio):
        self.center *= ratio
        self.rx *= ratio
        self.ry *= ratio
    def translate(self, offset):
        self.center += offset
    def rotate(self, angle):
        self.center = self.center.rot(angle)

    def P(self, t):
        '''Return a Point on the Ellipse for t in [0..1]'''
        x = self.center.x + self.rx * math.cos(2 * math.pi * t)
        y = self.center.y + self.ry * math.sin(2 * math.pi * t)
        return Point(x,y)

    def segments(self, precision=0):
        if self.rotation % 180 != 0:
            logging.warning("Unsupported rotation for {} primitive".format(self.__class__.__name__))
        if max(self.rx, self.ry) < precision:
            return [[self.center]]

        p = [(0,self.P(0)), (1, self.P(1))]
        d = 2 * max(self.rx, self.ry)

        while d > precision:
            for (t1,p1),(t2,p2) in zip(p[:-1],p[1:]):
                t = t1 + (t2 - t1)/2.
                d = Segment(p1, p2).pdistance(self.P(t))
                p.append((t, self.P(t)))
            p.sort(key=operator.itemgetter(0))

        ret = [x for t,x in p]
        return [ret]

    def simplify(self, precision):
        return self

# A circle is a special type of ellipse where rx = ry = radius
class Circle(Ellipse):
    '''SVG <circle>'''
    # class Circle handles the <circle> tag
    tag = 'circle'

    def __init__(self, elt=None):
        if elt is not None:
            elt.set('rx', elt.get('r'))
            elt.set('ry', elt.get('r'))
        Ellipse.__init__(self, elt)

    def __repr__(self):
        return '<Circle ' + self.id + '>'

class Rect(Transformable):
    '''SVG <rect>'''
    # class Rect handles the <rect> tag
    tag = 'rect'

    def __init__(self, elt=None):
        Transformable.__init__(self, elt)
        if elt is not None:
            self.P1 = Point(self.xlength(elt.get('x')),
                            self.ylength(elt.get('y')))

            self.P2 = Point(self.P1.x + self.xlength(elt.get('width')),
                            self.P1.y + self.ylength(elt.get('height')))
            self.style = elt.get('style')
            if (elt.get('rx') or elt.get('ry')):
                logging.warning("Unsupported corner radius on rect.")

    def __repr__(self):
        return '<Rect ' + self.id + '>'

    def bbox(self):
        '''Bounding box'''
        xmin = min([p.x for p in (self.P1, self.P2)])
        xmax = max([p.x for p in (self.P1, self.P2)])
        ymin = min([p.y for p in (self.P1, self.P2)])
        ymax = max([p.y for p in (self.P1, self.P2)])

        return (Point(xmin,ymin), Point(xmax,ymax))

    def transform(self, matrix=None):
        if matrix is None:
            matrix = self.matrix
        else:
            matrix = self.matrix*matrix
        self.P1 = matrix * self.P1
        self.P2 = matrix * self.P2

    def segments(self, precision=0):
        # A rectangle is built with a segment going thru 4 points
        ret = []
        Pa, Pb = Point(0,0),Point(0,0)
        if self.rotation % 90 == 0:
            Pa = Point(self.P1.x, self.P2.y)
            Pb = Point(self.P2.x, self.P1.y)
        else:
            sa = math.sin(math.radians(self.rotation)) / math.cos(math.radians(self.rotation))
            sb = -1 / sa
            ba = -sa * self.P1.x + self.P1.y
            bb = -sb * self.P2.x + self.P2.y
            x = (ba-bb) / (sb-sa)
            Pa = Point(x, sa * x + ba)
            bb = -sb * self.P1.x + self.P1.y
            ba = -sa * self.P2.x + self.P2.y
            x = (ba-bb) / (sb-sa)
            Pb = Point(x, sa * x + ba)

        ret.append([self.P1, Pa, self.P2, Pb, self.P1])
        return ret

    def simplify(self, precision):
        return self.segments(precision)

class Line(Transformable):
    '''SVG <line>'''
    # class Line handles the <line> tag
    tag = 'line'

    def __init__(self, elt=None):
        Transformable.__init__(self, elt)
        if elt is not None:
            self.P1 = Point(self.xlength(elt.get('x1')),
                            self.ylength(elt.get('y1')))
            self.P2 = Point(self.xlength(elt.get('x2')),
                            self.ylength(elt.get('y2')))
            self.segment = Segment(self.P1, self.P2)

    def __repr__(self):
        return '<Line ' + self.id + '>'

    def bbox(self):
        '''Bounding box'''
        xmin = min([p.x for p in (self.P1, self.P2)])
        xmax = max([p.x for p in (self.P1, self.P2)])
        ymin = min([p.y for p in (self.P1, self.P2)])
        ymax = max([p.y for p in (self.P1, self.P2)])

        return (Point(xmin,ymin), Point(xmax,ymax))

    def transform(self, matrix):
        self.P1 = matrix * self.P1
        self.P2 = matrix * self.P2
        self.segment = Segment(self.P1, self.P2)

    def segments(self, precision=0):
        return [self.segment.segments()]

    def simplify(self, precision):
        return self.segments(precision)

# overwrite JSONEncoder for svg classes which have defined a .json() method
class JSONEncoder(json.JSONEncoder):
    def default(self, obj):
        if not isinstance(obj, tuple(svgClass.values() + [Svg])):
            return json.JSONEncoder.default(self, obj)

        if not hasattr(obj, 'json'):
            return repr(obj)

        return obj.json()

## Code executed on module load ##

# SVG tag handler classes are initialized here
# (classes must be defined before)
import inspect
svgClass = {}
# Register all classes with attribute 'tag' in svgClass dict
for name, cls in inspect.getmembers(sys.modules[__name__], inspect.isclass):
    tag = getattr(cls, 'tag', None)
    if tag:
        svgClass[svg_ns + tag] = cls<|MERGE_RESOLUTION|>--- conflicted
+++ resolved
@@ -207,15 +207,9 @@
     # class Svg handles the <svg> tag
     # tag = 'svg'
 
-<<<<<<< HEAD
     def __init__(self, filename=None):
-        viewport_scale = 1
+        self.viewport_scale = 1
         Transformable.__init__(self)
-=======
-    def __init__(self, filename=None, verbose=True):
-        self.viewport_scale = 1
-        Transformable.__init__(self, verbose=verbose)
->>>>>>> 07e4ad98
         if filename:
             self.parse(filename)
 
