--- conflicted
+++ resolved
@@ -18,13 +18,8 @@
 ## Usage
 ```
 usage: svg2mod [-h] -i FILENAME [-o FILENAME] [--name NAME] [--value VALUE]
-<<<<<<< HEAD
-               [-f FACTOR] [-p PRECISION] [--format FORMAT] [--units UNITS]
-               [-d DPI] [--center]
-=======
                   [-f FACTOR] [-p PRECISION] [-d DPI] [--front-only] [--format FORMAT]
                   [--units UNITS]
->>>>>>> ac6714bf
 
 Convert Inkscape SVG drawings to KiCad footprint modules.
 
